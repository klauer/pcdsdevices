import fcntl
import logging
import multiprocessing as mp
import threading
import time
import os
import signal

import pylab
import pytest

from pcdsdevices.mv_interface import setup_preset_paths
from pcdsdevices.sim import FastMotor, SlowMotor

logger = logging.getLogger(__name__)


@pytest.fixture(scope='function')
def slow_motor():
    return SlowMotor(name='sim_slow')


@pytest.fixture(scope='function')
def fast_motor():
    return FastMotor(name='sim_fast')


@pytest.mark.timeout(5)
def test_mv(fast_motor):
    logger.debug('test_mv')
    fast_motor(3, wait=True)
    assert fast_motor.wm() == 3
    fast_motor.mvr(1, wait=True)
    assert fast_motor() == 4


@pytest.mark.timeout(5)
def test_umv(slow_motor):
    logger.debug('test_umv')
    slow_motor._set_position(5)
    slow_motor.umvr(2)
    assert slow_motor.position == 7


def test_camonitor(fast_motor):
    logger.debug('test_camonitor')
    pid = os.getpid()

    def interrupt():
        time.sleep(0.1)
        os.kill(pid, signal.SIGINT)

    threading.Thread(target=interrupt, args=()).start()
    fast_motor.camonitor()


def test_mv_ginput(monkeypatch, fast_motor):
    logger.debug('test_mv_ginput')

    def fake_plot(*args, **kwargs):
        return

    def fake_ginput(*args, **kwargs):
        return [[12, 24]]

    def fake_get_fignums(*args, **kwargs):
        return local_get_fignums

    monkeypatch.setattr(pylab, 'plot', fake_plot)
    monkeypatch.setattr(pylab, 'ginput', fake_ginput)
    monkeypatch.setattr(pylab, 'get_fignums', fake_get_fignums)

    def inner_test():
        fast_motor.mv_ginput()
        assert fast_motor.position == 12
        fast_motor.move(0)
        assert fast_motor.position == 0

    local_get_fignums = True
    inner_test()

    local_get_fignums = False
    inner_test()

    fast_motor._limits = (-100, 100)
    inner_test()


def test_presets(presets, fast_motor):
    logger.debug('test_presets')
<<<<<<< HEAD
    syn_motor.mv(3, wait=True)
    syn_motor.presets.add_hutch('zero', 0, comment='center')
    syn_motor.presets.add_here_user('sample')
    assert syn_motor.wm_zero() == -3
    assert syn_motor.wm_sample() == 0
=======
    fast_motor.mv(3, wait=True)
    fast_motor.presets.add_beamline('zero', 0, comment='center')
    fast_motor.presets.add_here_user('sample')
    assert fast_motor.wm_zero() == -3
    assert fast_motor.wm_sample() == 0
>>>>>>> 954025f8

    # Clear paths, refresh, should still exist
    old_paths = fast_motor.presets._paths
    setup_preset_paths()
    assert not hasattr(fast_motor, 'wm_zero')
    setup_preset_paths(**old_paths)
    assert fast_motor.wm_zero() == -3
    assert fast_motor.wm_sample() == 0

    fast_motor.mv_zero(wait=True)
    fast_motor.mvr(1, wait=True)
    assert fast_motor.wm_zero() == -1
    assert fast_motor.wm() == 1

    # Sleep for one so we don't override old history
    time.sleep(1)
    fast_motor.presets.positions.zero.update_pos(comment='hats')
    assert fast_motor.wm_zero() == 0
    assert fast_motor.presets.positions.zero.pos == 1

    assert len(fast_motor.presets.positions.zero.history) == 2
    assert len(fast_motor.presets.positions.sample.history) == 1

    repr(fast_motor.presets.positions.zero)
    fast_motor.presets.positions.zero.deactivate()

    with pytest.raises(AttributeError):
        fast_motor.wm_zero()

    with pytest.raises(AttributeError):
        fast_motor.presets.positions.zero

    fast_motor.umv_sample()
    assert fast_motor.wm() == 3

    fast_motor.presets.positions.sample.update_comment('hello there')
    assert len(fast_motor.presets.positions.sample.history) == 2

    def block_file(path, lock):
        with open(path, 'r+') as f:
            fcntl.flock(f, fcntl.LOCK_EX)
            lock.acquire()
            fcntl.flock(f, fcntl.LOCK_UN)

    path = fast_motor.presets.positions.sample.path
    lock = mp.Lock()
    with lock:
        proc = mp.Process(target=block_file, args=(path, lock))
        proc.start()
        time.sleep(0.2)

        assert fast_motor.presets.positions.sample.pos == 3
        fast_motor.presets.positions.sample.update_pos(2)
        assert not hasattr(fast_motor, 'wm_sample')
        fast_motor.presets.sync()
        assert not hasattr(fast_motor, 'mv_sample')

    proc.join()

    fast_motor.presets.sync()
    assert hasattr(fast_motor, 'mv_sample')


def test_presets_type(presets, fast_motor):
    logger.debug('test_presets_type')
    # Mess up the input types, fail before opening the file

    with pytest.raises(TypeError):
        fast_motor.presets.add_here_user(123)
    with pytest.raises(TypeError):
        fast_motor.presets.add_user(234234, 'cats')<|MERGE_RESOLUTION|>--- conflicted
+++ resolved
@@ -88,19 +88,12 @@
 
 def test_presets(presets, fast_motor):
     logger.debug('test_presets')
-<<<<<<< HEAD
-    syn_motor.mv(3, wait=True)
-    syn_motor.presets.add_hutch('zero', 0, comment='center')
-    syn_motor.presets.add_here_user('sample')
-    assert syn_motor.wm_zero() == -3
-    assert syn_motor.wm_sample() == 0
-=======
+
     fast_motor.mv(3, wait=True)
-    fast_motor.presets.add_beamline('zero', 0, comment='center')
+    fast_motor.presets.add_hutch('zero', 0, comment='center')
     fast_motor.presets.add_here_user('sample')
     assert fast_motor.wm_zero() == -3
     assert fast_motor.wm_sample() == 0
->>>>>>> 954025f8
 
     # Clear paths, refresh, should still exist
     old_paths = fast_motor.presets._paths
