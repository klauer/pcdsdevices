"""
Module for defining bell-and-whistles movement features
"""
import time
import fcntl
import logging
from threading import Thread
from .utils import *
import numbers
import signal
from contextlib import contextmanager
from pathlib import Path
from types import SimpleNamespace, MethodType

import yaml

from bluesky.utils import ProgressBar
from ophyd.status import wait as status_wait

logger = logging.getLogger(__name__)


class MvInterface:
    """
    Interface layer to attach to a positioner for motion shortcuts.

    Defines common shortcuts that the beamline scientists like for moving
    things on the command line. There is no need for these in a scripting
    environnment, but this is a safe space for implementing move features that
    would otherwise be disruptive to running scans and writing higher-level
    applications.
    """
    def _init_(self, *args, **kwargs):
        super()._init_(*args, **kwargs)
        self._mov_ev=threading.Event()

    def mv(self, position, timeout=None, wait=False):
        """
        Absolute move to a position.

        Parameters
        ----------
        position
            Desired end position

        timeout: ``float``, optional
            If provided, the mover will throw an error if motion takes longer
            than timeout to complete. If omitted, the mover's default timeout
            will be use.

        wait: ``bool``, optional
            If ``True``, wait for motion completion before returning.
            Defaults to ``False``.
        """
        self.move(position, timeout=timeout, wait=wait)

    def wm(self):
        """
        Get the mover's positon (where motor)

        Returns
        -------
        position
            Current position
        """
        return self.position

    def __call__(self, position=None, timeout=None, wait=False):
        """
        Dispatches to `mv` or `wm` based on the arguments.

        Calling the object will either move the object or get the current
        position, depending on if the position argument is given. See the
        docstrings for `mv` and `wm`.
        """
        if position is None:
            return self.wm()
        else:
            self.mv(position, timeout=timeout, wait=wait)

    def camonitor(self):
        """
        Updates current position of the motor.
        """
        try:
<<<<<<< HEAD
            self._mov_ev.clear()
            while not self._mon_ev.is_set():
                print("\r {0:4f}".format(self.position), end=" ")
                self._mon_ev.wait(0.1)
=======
            while True:
                print("\r {0:4f}".format(self.position), end=" ")
                time.sleep(0.1)
>>>>>>> fd45419a
        except KeyboardInterrupt:
            pass
        finally:
            self._mov_ev.clear()
    def _stop_monitor(self):
        self._mov_ev.set()

    def Tweak_base(*args):
        """
        Base function to tweak motors
        """
        up='\x1b[A'
        down='\x1b[B'
        left='\x1b[D'
        right='\x1b[C'
        shift_up='\x1b[1;2A'
        shift_down='\x1b[1;2B'
        scale=0.1
        """
        Function call camonitor to display motor position.
        """
        def thread_event():
            thrd=Thread(target=args[0].camonitor,)
            thrd.start()
            args[0]._mov_ev.set()
        """
        Function used to change the scale.
        """
        def Scale(scale,direction):
            if direction==up or direction==shift_up:
               scale=scale*2
               print("\r {0:4f}".format(scale),end=" ")
            elif direction==down or direction==shift_down:
               scale=scale/2
               print("\r {0:4f}".format(scale),end=" ")
            return scale
        """
        Function used to know when and the direction to move the motor.
        """
        def movement(scale,direction):
            if direction==left:
               args[0].umvr(-scale)
               thread_event()
            elif direction==right:
               args[0].umvr(scale)
               thread_event()
            elif direction==up and len(args)>1:
               args[1].umvr(scale)
               print("\r {0:4f}".format(args[1].position),end=" ")
        """
        Loop takes in user key input and stops when 'q' is pressed
        """
        is_input=True
        while is_input is True:
            inp=get_input()
            if inp=='q':
               is_input=False
            else:
                if len(args)>1 and inp==down:
                   movement(-scale,up)
                 elif len(args)>1 and inp==up:
                   movement(scale,inp)
                elif inp!=up and inp!=down and inp!=left and inp!=right and inp!=shift_down and inp!=shift_up:
                   print("\nUp=scale*2, Downw=scale/2, Left=Reverse, Right=Forward\n"
                         "If more than one motor exits: Up=move y motor up, Down=move y motor down.\n"
                         "Left=move x motor backwards, Right=move x motor forwards, Shift_Up=scale*2, Shift_down=scale/2\n"
                         "Press q to quit. Press any other key to display this message.")
                else:
                   movement(scale,inp)
                   scale=Scale(scale,inp)


class FltMvInterface(MvInterface):
    """
    Extension of `MvInterface` for when the position is a ``float``.

    This lets us do more with the interface, such as relative moves.

    Attributes
    ----------
    presets: `Presets`
        Manager for preset positions.
    """
    def __init__(self, *args, **kwargs):
        super().__init__(*args, **kwargs)
        self.presets = Presets(self)

    def mvr(self, delta, timeout=None, wait=False):
        """
        Relative move from this position.

        Parameters
        ----------
        delta: ``float``
            Desired change in position

        timeout: ``float``, optional
            If provided, the mover will throw an error if motion takes longer
            than timeout to complete. If omitted, the mover's default timeout
            will be use.

        wait: ``bool``, optional
            If ``True``, wait for motion completion before returning. Defaults
            to ``False``.
        """
        self.mv(delta + self.wm(), timeout=timeout, wait=wait)

    def umv(self, position, timeout=None):
        """
        Move to a position, wait, and update with a progress bar.

        Parameters
        ----------
        position: ``float``
            Desired end position

        timeout: ``float``, optional
            If provided, the mover will throw an error if motion takes longer
            than timeout to complete. If omitted, the mover's default timeout
            will be use.
        """
        status = self.move(position, timeout=timeout, wait=False)
        ProgressBar([status])
        try:
            status_wait(status)
        except KeyboardInterrupt:
            self.stop()

    def umvr(self, delta, timeout=None):
        """
        Relative move from this position, wait, and update with a progress bar.

        Parameters
        ----------
        delta: ``float``
            Desired change in position

        timeout: ``float``, optional
            If provided, the mover will throw an error if motion takes longer
            than timeout to complete. If omitted, the mover's default timeout
            will be use.
        """
        self.umv(delta + self.wm(), timeout=timeout)
    
    def Tweak(*args):
        if len(args)>1:
           return args[0].Tweak_base(args[1])
        else:
           return args[0].Tweak_base()
 

def setup_preset_paths(**paths):
    """
    Prepare the `Presets` class.

    Sets the paths for saving and loading presets.

    Parameters
    ----------
    **paths: ``str`` keyword args
        A mapping from type of preset to destination path. These will be
        directories that contain the yaml files that define the preset
        positions.
    """
    Presets._paths = {}
    for k, v in paths.items():
        Presets._paths[k] = Path(v)
    for preset in Presets._registry.values():
        preset.sync()


class Presets:
    """
    Manager for device preset positions.

    This provides methods for adding new presets, checking which presets are
    active, and related utilities.

    It will install the ``mv_presetname`` and ``wm_presetname`` methods onto
    the associated device, and the ``add_preset`` and ``add_preset_here``
    methods onto itself.

    Parameters
    ----------
    device: ``Device``
        The device to manage saved preset positions for. It must implement the
        `FltMvInterface`.

    Attributes
    ----------
    positions: ``SimpleNamespace``
        A namespace that contains all of the active presets as `PresetPosition`
        objects.
    """
    _registry = {}
    _paths = {}

    def __init__(self, device):
        self._device = device
        self._methods = []
        self._fd = None
        self._registry[device.name] = self
        self.name = device.name + '_presets'
        self.sync()

    def _path(self, preset_type):
        """
        Utility function to get the preset file ``Path``.
        """
        path = self._paths[preset_type] / (self._device.name + '.yml')
        logger.debug('select presets path %s', path)
        return path

    def _read(self, preset_type):
        """
        Utility function to get a particular preset's datum dictionary.
        """
        logger.debug('read presets for %s', self._device.name)
        with self._file_open_rlock(preset_type) as f:
            f.seek(0)
            return yaml.load(f) or {}

    def _write(self, preset_type, data):
        """
        Utility function to overwrite a particular preset's datum dictionary.
        """
        logger.debug('write presets for %s', self._device.name)
        with self._file_open_rlock(preset_type) as f:
            f.seek(0)
            yaml.dump(data, f, default_flow_style=False)
            f.truncate()

    @contextmanager
    def _file_open_rlock(self, preset_type, timeout=1.0):
        """
        File locking context manager for this object.

        Works like threading.Rlock in that you can acquire it multiple times
        safely.

        Parameters
        ----------
        fd: ``file``
            The file descriptor to lock on.

        Raises
        ------
        BlockingIOError:
            If we cannot acquire the file lock.
        """
        if self._fd is None:
            path = self._path(preset_type)
            with open(path, 'r+') as fd:
                # Set up file lock timeout with a raising handler
                # We will need this handler due to PEP 475
                def interrupt(signum, frame):
                    raise InterruptedError()

                old_handler = signal.signal(signal.SIGALRM, interrupt)
                try:
                    signal.setitimer(signal.ITIMER_REAL, timeout)
                    fcntl.flock(fd, fcntl.LOCK_EX)
                except InterruptedError:
                    # Ignore interrupted and proceed to cleanup
                    pass
                finally:
                    # Clean up file lock timeout
                    signal.setitimer(signal.ITIMER_REAL, 0)
                    signal.signal(signal.SIGALRM, old_handler)
                # Error now if we still can't get the lock.
                # Getting lock twice is safe.
                fcntl.flock(fd, fcntl.LOCK_EX | fcntl.LOCK_NB)
                logger.debug('acquired lock for %s', path)
                self._fd = fd
                yield fd
                fcntl.flock(fd, fcntl.LOCK_UN)
                logger.debug('released lock for %s', path)
            self._fd = None
        else:
            logger.debug('using already open file descriptor')
            yield self._fd

    def _update(self, preset_type, name, value=None, comment=None,
                active=True):
        """
        Utility function to update a preset position.

        Reads the existing preset's datum, updates the value the comment, and
        the active state, and then writes the datum back to the file, updating
        the history accordingly.
        """
        logger.debug(('call %s presets._update(%s, %s, value=%s, comment=%s, '
                      'active=%s)'), self._device.name, preset_type, name,
                     value, comment, active)
        if not isinstance(name, str):
            raise TypeError(('name must be of type <str>, not type'
                             '{}'.format(type(name))))
        if value is not None and not isinstance(value, numbers.Real):
            raise TypeError(('value must be a real numeric type, not type'
                             '{}'.format(type(value))))
        try:
            path = self._path(preset_type)
            if not path.exists():
                path.touch()
                path.chmod(0o666)
            with self._file_open_rlock(preset_type):
                data = self._read(preset_type)
                if value is None and comment is not None:
                    value = data[name]['value']
                if value is not None:
                    if name not in data:
                        data[name] = {}
                    ts = time.strftime('%d %b %Y %H:%M:%S')
                    data[name]['value'] = value
                    history = data[name].get('history', {})
                    if comment:
                        comment = ' ' + comment
                    else:
                        comment = ''
                    history[ts] = '{:10.4f}{}'.format(value, comment)
                    data[name]['history'] = history
                if active:
                    data[name]['active'] = True
                else:
                    data[name]['active'] = False
                self._write(preset_type, data)
        except BlockingIOError:
            self._log_flock_error()

    def sync(self):
        """
        Synchronize the presets with the database.
        """
        logger.debug('call %s presets.sync()', self._device.name)
        self._remove_methods()
        self._cache = {}
        logger.debug('filling %s cache', self.name)
        for preset_type in self._paths.keys():
            path = self._path(preset_type)
            if path.exists():
                try:
                    self._cache[preset_type] = self._read(preset_type)
                except BlockingIOError:
                    self._log_flock_error()
            else:
                logger.debug('No %s preset file for %s',
                             preset_type, self._device.name)
        self._create_methods()

    def _log_flock_error(self):
        logger.error(('Unable to acquire file lock for %s. '
                      'File may be being edited by another user.'), self.name)
        logger.debug('', exc_info=True)

    def _create_methods(self):
        """
        Create the dynamic methods based on the configured paths.

        Add methods to this object for adding presets of each type, add
        methods to the associated device to move and check each preset, and
        add `PresetPosition` instances to ``self.positions`` for each preset
        name.
        """
        logger.debug('call %s presets._create_methods()', self._device.name)
        for preset_type in self._paths.keys():
            add, add_here = self._make_add(preset_type)
            self._register_method(self, 'add_' + preset_type, add)
            self._register_method(self, 'add_here_' + preset_type, add_here)
        for preset_type, data in self._cache.items():
            for name, info in data.items():
                if info['active']:
                    mv, umv = self._make_mv_pre(preset_type, name)
                    wm = self._make_wm_pre(preset_type, name)
                    self._register_method(self._device, 'mv_' + name, mv)
                    self._register_method(self._device, 'umv_' + name, umv)
                    self._register_method(self._device, 'wm_' + name, wm)
                    setattr(self.positions, name,
                            PresetPosition(self, preset_type, name))

    def _register_method(self, obj, method_name, method):
        """
        Utility function for managing dynamic methods.

        Adds a method to the ``_methods`` list and binds the method to an
        object.
        """
        logger.debug('register method %s to %s', method_name, obj.name)
        self._methods.append((obj, method_name))
        setattr(obj, method_name, MethodType(method, obj))

    def _make_add(self, preset_type):
        """
        Create the functions that add preset positions.

        Creates suitable versions of ``add`` and ``add_here`` for a particular
        preset type, e.g. ``add_preset_type`` and ``add_here_preset_type``.
        """
        def add(self, name, value, comment=None):
            """
            Add a preset position of type "{}".

            Parameters
            ----------
            name: ``str``
                The name of the new preset position.

            value: ``float``
                The value of the new preset_position.

            comment: ``str``, optional
                A comment to associate with the preset position.
            """
            self._update(preset_type, name, value=value,
                         comment=comment)
            self.sync()

        def add_here(self, name, comment=None):
            """
            Add a preset of the current position of type "{}".

            Parameters
            ----------
            name: ``str``
                The name of the new preset position.

            comment: ``str``, optional
                A comment to associate with the preset position.
            """
            add(self, name, self._device.wm(), comment=comment)

        add.__doc__ = add.__doc__.format(preset_type)
        add_here.__doc__ = add_here.__doc__.format(preset_type)
        return add, add_here

    def _make_mv_pre(self, preset_type, name):
        """
        Create the functions that move to preset positions.

        Creates a suitable versions of ``mv`` and ``umv`` for a particular
        preset type and name e.g. ``mv_sample``.
        """
        def mv_pre(self, timeout=None, wait=False):
            """
            Move to the {} preset position.

            Parameters
            ----------
            timeout: ``float``, optional
                If provided, the mover will throw an error if motion takes
                longer than timeout to complete. If omitted, the mover's
                default timeout will be use.

            wait: ``bool``, optional
                If ``True``, wait for motion completion before returning.
                Defaults to ``False``.
            """
            pos = self.presets._cache[preset_type][name]['value']
            self.mv(pos, timeout=timeout, wait=wait)

        def umv_pre(self, timeout=None):
            """
            Update move to the {} preset position.

            Parameters
            ----------
            timeout: ``float``, optional
                If provided, the mover will throw an error if motion takes
                longer than timeout to complete. If omitted, the mover's
                default timeout will be use.
            """
            pos = self.presets._cache[preset_type][name]['value']
            self.umv(pos, timeout=timeout)

        mv_pre.__doc__ = mv_pre.__doc__.format(name)
        umv_pre.__doc__ = umv_pre.__doc__.format(name)
        return mv_pre, umv_pre

    def _make_wm_pre(self, preset_type, name):
        """
        Create a method to get the offset from a preset position.

        Creates a suitable version of ``wm`` for a particular preset type and
        name e.g. ``wm_sample``.
        """
        def wm_pre(self):
            """
            Check the offset from the {} preset position.

            Returns
            -------
            offset: ``float``
                How far we are from the preset position. If this is near zero,
                we are at the position. If this positive, the preset position
                is in the positive direction from us.
            """
            pos = self.presets._cache[preset_type][name]['value']
            return pos - self.wm()

        wm_pre.__doc__ = wm_pre.__doc__.format(name)
        return wm_pre

    def _remove_methods(self):
        """
        Remove all methods created in the last call to _create_methods.
        """
        logger.debug('call %s presets._remove_methods()', self._device.name)
        for obj, method_name in self._methods:
            try:
                delattr(obj, method_name)
            except AttributeError:
                pass
        self._methods = []
        self.positions = SimpleNamespace()


class PresetPosition:
    """
    Manager for a single preset position.

    Parameters
    ----------
    presets: `Presets`
        The main `Presets` object that manages this position.

    name: ``str``
        The name of this preset position.
    """
    def __init__(self, presets, preset_type, name):
        self._presets = presets
        self._preset_type = preset_type
        self._name = name

    def update_pos(self, pos=None, comment=None):
        """
        Change this preset position and save it.

        Parameters
        ----------
        pos: ``float``, optional
            The position to use for this preset. If omitted, we'll use the
            current position.

        comment: ``str``, optional
            A comment to associate with the preset position.
        """
        if pos is None:
            pos = self._presets._device.wm()
        self._presets._update(self._preset_type, self._name, value=pos,
                              comment=comment)
        self._presets.sync()

    def update_comment(self, comment):
        """
        Revise the most recent comment in the preset history.

        Parameters
        ----------
        comment: ``str``
            A comment to associate with the preset position.
        """
        self._presets._update(self._preset_type, self._name, comment=comment)
        self._presets.sync()

    def deactivate(self):
        """
        Deactivate a preset from a device.

        This can always be undone unless you edit the underlying file.
        """
        self._presets._update(self._preset_type, self._name, active=False)
        self._presets.sync()

    @property
    def info(self):
        """
        All information associated with this preset.

        Returns
        -------
        info: ``dict``
        """
        return self._presets._cache[self._preset_type][self._name]

    @property
    def pos(self):
        """
        The set position of this preset.

        Returns
        -------
        pos: ``float``
        """
        return self.info['value']

    @property
    def history(self):
        """
        This position history associated with this preset.

        Returns
        -------
        history: ``dict``
        """
        return self.info['history']

    @property
    def path(self):
        """
        The filepath that defines this preset.

        Returns
        -------
        path: ``str``
        """
        return str(self._presets._path(self._preset_type))

    def __repr__(self):
        return str(self.pos)<|MERGE_RESOLUTION|>--- conflicted
+++ resolved
@@ -83,20 +83,15 @@
         Updates current position of the motor.
         """
         try:
-<<<<<<< HEAD
             self._mov_ev.clear()
             while not self._mon_ev.is_set():
                 print("\r {0:4f}".format(self.position), end=" ")
                 self._mon_ev.wait(0.1)
-=======
-            while True:
-                print("\r {0:4f}".format(self.position), end=" ")
-                time.sleep(0.1)
->>>>>>> fd45419a
         except KeyboardInterrupt:
             pass
         finally:
             self._mov_ev.clear()
+            
     def _stop_monitor(self):
         self._mov_ev.set()
 
